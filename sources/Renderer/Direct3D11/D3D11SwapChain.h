/*
 * D3D11SwapChain.h
 *
 * Copyright (c) 2015 Lukas Hermanns. All rights reserved.
 * Licensed under the terms of the BSD 3-Clause license (see LICENSE.txt).
 */

#ifndef LLGL_D3D11_SWAP_CHAIN_H
#define LLGL_D3D11_SWAP_CHAIN_H


#include <LLGL/SwapChain.h>
#include "../DXCommon/ComPtr.h"
#include <d3d11.h>
#include <dxgi.h>


namespace LLGL
{


class D3D11RenderSystem;

class D3D11SwapChain final : public SwapChain
{

    public:

        D3D11SwapChain(
            IDXGIFactory*                       factory,
            const ComPtr<ID3D11Device>&         device,
            D3D11RenderSystem&                  renderSystem,
            const SwapChainDescriptor&          desc,
            const std::shared_ptr<Surface>&     surface
        );

        void SetDebugName(const char* name) override;

        void Present() override;

        std::uint32_t GetCurrentSwapIndex() const override;
        std::uint32_t GetNumSwapBuffers() const override;
        std::uint32_t GetSamples() const override;

        Format GetColorFormat() const override;
        Format GetDepthStencilFormat() const override;

        const RenderPass* GetRenderPass() const override;

        bool SetVsyncInterval(std::uint32_t vsyncInterval) override;

    public:

        // Copyies a subresource region from the backbuffer (color or depth-stencil) into the destination resource.
        HRESULT CopySubresourceRegion(
            ID3D11DeviceContext*    context,
            ID3D11Resource*         dstResource,
            UINT                    dstSubresource,
            UINT                    dstX,
            UINT                    dstY,
            UINT                    dstZ,
            const D3D11_BOX&        srcBox,
            DXGI_FORMAT             format
        );

        inline ID3D11RenderTargetView* const * GetRenderTargetViews() const
        {
            return renderTargetView_.GetAddressOf();
        }

        inline ID3D11DepthStencilView* GetDepthStencilView() const
        {
            return depthStencilView_.Get();
        }

    private:

        bool ResizeBuffersPrimary(const Extent2D& resolution) override;

        bool SetPresentSyncInterval(UINT syncInterval);

        void CreateSwapChain(IDXGIFactory* factory, const Extent2D& resolution, std::uint32_t samples, std::uint32_t swapBuffers);
        void CreateBackBuffer();
        void ResizeBackBuffer(const Extent2D& resolution);

<<<<<<< HEAD
        void CheckTearingSupport(IDXGIFactory* factory);
=======
        void StoreDebugNames(std::string (&debugNames)[4]);
        void RestoreDebugNames(const std::string (&debugNames)[4]);
>>>>>>> eb8a9579

    private:

        ComPtr<ID3D11Device>            device_;
        D3D11RenderSystem&              renderSystem_;

        ComPtr<IDXGISwapChain>          swapChain_;
        UINT                            swapChainInterval_      = 0;
        DXGI_SAMPLE_DESC                swapChainSampleDesc_    = { 1, 0 };

        ComPtr<ID3D11Texture2D>         colorBuffer_;
        ComPtr<ID3D11RenderTargetView>  renderTargetView_;
        ComPtr<ID3D11Texture2D>         depthBuffer_;
        ComPtr<ID3D11DepthStencilView>  depthStencilView_;

        bool                            tearingSupported_       = false;

        DXGI_FORMAT                     colorFormat_            = DXGI_FORMAT_UNKNOWN;
        DXGI_FORMAT                     depthStencilFormat_     = DXGI_FORMAT_UNKNOWN;
        bool                            hasDebugName_           = false;

};


} // /namespace LLGL


#endif



// ================================================================================<|MERGE_RESOLUTION|>--- conflicted
+++ resolved
@@ -83,12 +83,10 @@
         void CreateBackBuffer();
         void ResizeBackBuffer(const Extent2D& resolution);
 
-<<<<<<< HEAD
         void CheckTearingSupport(IDXGIFactory* factory);
-=======
+        
         void StoreDebugNames(std::string (&debugNames)[4]);
         void RestoreDebugNames(const std::string (&debugNames)[4]);
->>>>>>> eb8a9579
 
     private:
 
