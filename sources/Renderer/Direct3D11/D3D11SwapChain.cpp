--- conflicted
+++ resolved
@@ -384,18 +384,8 @@
 
     DXGI_SWAP_CHAIN_DESC1 swapChainDesc = {};
     {
-<<<<<<< HEAD
-        swapChainDesc.Width = resolution.x;
-        swapChainDesc.Height = resolution.y;
-        swapChainDesc.Format = colorFormat_;
-        swapChainDesc.SampleDesc = swapChainSampleDesc_;
-        swapChainDesc.BufferUsage = DXGI_USAGE_RENDER_TARGET_OUTPUT;
-        swapChainDesc.BufferCount = swapBuffers;
-        swapChainDesc.SwapEffect = DXGI_SWAP_EFFECT_FLIP_DISCARD; // FLIP effect requires BufferCount >= 2 && SampleDesc.Count == 1
-        swapChainDesc.Flags = (tearingSupported_ ? DXGI_SWAP_CHAIN_FLAG_ALLOW_TEARING : 0u);
-=======
-        swapChainDesc.Width                 = resolution.width;
-        swapChainDesc.Height                = resolution.height;
+        swapChainDesc.Width                 = resolution.x;
+        swapChainDesc.Height                = resolution.y;
         swapChainDesc.Format                = colorFormat_;
         swapChainDesc.SampleDesc.Count      = 1;
         swapChainDesc.SampleDesc.Quality    = 0;
@@ -403,7 +393,6 @@
         swapChainDesc.BufferCount           = swapBuffers;
         swapChainDesc.SwapEffect            = DXGI_SWAP_EFFECT_FLIP_DISCARD; // FLIP effect requires BufferCount >= 2 && SampleDesc.Count == 1
         swapChainDesc.Flags                 = (tearingSupported_ ? DXGI_SWAP_CHAIN_FLAG_ALLOW_TEARING : 0u);
->>>>>>> eaa1d70c
     }
 
     ComPtr<IDXGISwapChain1> swapChain;
@@ -492,46 +481,7 @@
     }
 }
 
-<<<<<<< HEAD
-void D3D11SwapChain::ResizeBackBuffer(const Extent2D& resolution)
-{
-    /* Store current debug names */
-    std::string debugNames[4];
-    if (hasDebugName_)
-        StoreDebugNames(debugNames);
-
-    /* Unset render targets for last used command buffer context */
-    renderSystem_.ClearStateForAllContexts();
-
-    /* Release buffers */
-    colorBuffer_.Reset();
-    renderTargetView_.Reset();
-    depthBuffer_.Reset();
-    depthStencilView_.Reset();
-
-    /* Resize swap-chain buffers, let DXGI find out the client area, and preserve buffer count and format */
-    DXGI_SWAP_CHAIN_DESC desc;
-    swapChain_->GetDesc(&desc);
-
-    HRESULT hr = swapChain_->ResizeBuffers(0, resolution.x, resolution.y, DXGI_FORMAT_UNKNOWN, desc.Flags);
-    DXThrowIfFailed(hr, "failed to resize DXGI swap-chain buffers");
-
-    BOOL fullscreenState;
-    DXThrowIfFailed(swapChain_->GetFullscreenState(&fullscreenState, nullptr), "failed to get fullscreen state");
-    windowedMode_ = !fullscreenState;
-
-    /* Recreate back buffer and reset default render target */
-    CreateBackBuffer();
-
-    /* Restore debug names with new swap-chain buffers */
-    if (hasDebugName_)
-        RestoreDebugNames(debugNames);
-}
-
-void D3D11SwapChain::StoreDebugNames(std::string (&debugNames)[4])
-=======
 void D3D11SwapChain::StoreDebugNames(std::string (&debugNames)[5])
->>>>>>> eaa1d70c
 {
     debugNames[0] = D3D11GetObjectName(colorBuffer_.Get());
     debugNames[1] = D3D11GetObjectName(colorBufferMS_.Get());
